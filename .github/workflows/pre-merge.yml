name: Pre Merge CI/CD Pipeline 

on:
  pull_request:
    branches: [ "main" ]

jobs:
  build-and-deploy:
    runs-on: ubuntu-latest

    steps:
      - name: Checkout repository
        uses: actions/checkout@v2

      - name: Set up Go
        uses: actions/setup-go@v2
        with:
          go-version: 1.x

<<<<<<< HEAD
      - name: Run golangci-lint
        uses: golangci/golangci-lint-action@v3.4.0
        with:
          # Optional: version of golangci-lint to use in form of v1.2 or v1.2.3 or `latest` to use the latest version
          version: v1.29

=======
>>>>>>> 0eedf296
      - name: Install dependencies
        run: go mod download

      - name: Run golangci-lint
        uses: golangci/golangci-lint-action@v3.3.1 

      - name: Build
        run: go build -o myapp

      - name: Run tests with coverage
        run: go test -coverprofile=coverage.out ./...
<|MERGE_RESOLUTION|>--- conflicted
+++ resolved
@@ -17,15 +17,12 @@
         with:
           go-version: 1.x
 
-<<<<<<< HEAD
       - name: Run golangci-lint
         uses: golangci/golangci-lint-action@v3.4.0
         with:
           # Optional: version of golangci-lint to use in form of v1.2 or v1.2.3 or `latest` to use the latest version
           version: v1.29
 
-=======
->>>>>>> 0eedf296
       - name: Install dependencies
         run: go mod download
 
